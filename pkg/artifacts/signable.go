/*
Copyright 2020 The Tekton Authors
Licensed under the Apache License, Version 2.0 (the "License");
you may not use this file except in compliance with the License.
You may obtain a copy of the License at
    http://www.apache.org/licenses/LICENSE-2.0
Unless required by applicable law or agreed to in writing, software
distributed under the License is distributed on an "AS IS" BASIS,
WITHOUT WARRANTIES OR CONDITIONS OF ANY KIND, either express or implied.
See the License for the specific language governing permissions and
limitations under the License.
*/

package artifacts

import (
	_ "crypto/sha256" // Recommended by go-digest.
	"fmt"
	"strings"

	"github.com/google/go-containerregistry/pkg/name"
	"github.com/opencontainers/go-digest"
	"github.com/tektoncd/chains/pkg/chains/formats"
	"github.com/tektoncd/chains/pkg/chains/objects"
	"github.com/tektoncd/chains/pkg/config"
	"github.com/tektoncd/pipeline/pkg/apis/pipeline/v1beta1"
	"go.uber.org/zap"
	"k8s.io/apimachinery/pkg/util/sets"
)

type Signable interface {
	ExtractObjects(obj objects.TektonObject) []interface{}
	StorageBackend(cfg config.Config) sets.String
	Signer(cfg config.Config) string
	PayloadFormat(cfg config.Config) formats.PayloadType
	Key(interface{}) string
	Type() string
	Enabled(cfg config.Config) bool
}

type TaskRunArtifact struct {
	Logger *zap.SugaredLogger
}

func (ta *TaskRunArtifact) Key(obj interface{}) string {
	tro := obj.(*objects.TaskRunObject)
	return "taskrun-" + string(tro.UID)
}

func (ta *TaskRunArtifact) ExtractObjects(obj objects.TektonObject) []interface{} {
	return []interface{}{obj}
}

func (ta *TaskRunArtifact) Type() string {
	return "tekton"
}

func (ta *TaskRunArtifact) StorageBackend(cfg config.Config) sets.String {
	return cfg.Artifacts.TaskRuns.StorageBackend
}

func (ta *TaskRunArtifact) PayloadFormat(cfg config.Config) formats.PayloadType {
	return formats.PayloadType(cfg.Artifacts.TaskRuns.Format)
}

func (ta *TaskRunArtifact) Signer(cfg config.Config) string {
	return cfg.Artifacts.TaskRuns.Signer
}

func (ta *TaskRunArtifact) Enabled(cfg config.Config) bool {
	return cfg.Artifacts.TaskRuns.Enabled()
}

type PipelineRunArtifact struct {
	Logger *zap.SugaredLogger
}

func (pa *PipelineRunArtifact) Key(obj interface{}) string {
	pro := obj.(*objects.PipelineRunObject)
	return "pipelinerun-" + string(pro.UID)
}

func (pa *PipelineRunArtifact) ExtractObjects(obj objects.TektonObject) []interface{} {
	return []interface{}{obj}
}

func (pa *PipelineRunArtifact) Type() string {
	// TODO: Is this right?
	return "tekton-pipeline-run"
}

func (pa *PipelineRunArtifact) StorageBackend(cfg config.Config) sets.String {
	return cfg.Artifacts.PipelineRuns.StorageBackend
}

func (pa *PipelineRunArtifact) PayloadFormat(cfg config.Config) formats.PayloadType {
	return formats.PayloadType(cfg.Artifacts.PipelineRuns.Format)
}

func (pa *PipelineRunArtifact) Signer(cfg config.Config) string {
	return cfg.Artifacts.PipelineRuns.Signer
}

func (pa *PipelineRunArtifact) Enabled(cfg config.Config) bool {
	return cfg.Artifacts.PipelineRuns.Enabled()
}

type OCIArtifact struct {
	Logger *zap.SugaredLogger
}

type image struct {
	url    string
	digest string
}

// StructuredSignable contains info for signable targets to become either subjects or materials in intoto Statements.
// URI is the resource uri for the target needed iff the target is a material.
// Digest is the target's SHA digest.
type StructuredSignable struct {
	URI    string
	Digest string
}

func (oa *OCIArtifact) ExtractObjects(obj objects.TektonObject) []interface{} {
	objs := []interface{}{}

	// TODO: Not applicable to PipelineRuns, should look into a better way to separate this out
	if tr, ok := obj.GetObject().(*v1beta1.TaskRun); ok {
		imageResourceNames := map[string]*image{}
		if tr.Status.TaskSpec != nil && tr.Status.TaskSpec.Resources != nil {
			for _, output := range tr.Status.TaskSpec.Resources.Outputs {
				if output.Type == v1beta1.PipelineResourceTypeImage {
					imageResourceNames[output.Name] = &image{}
				}
			}
		}

		for _, rr := range tr.Status.ResourcesResult {
			img, ok := imageResourceNames[rr.ResourceName]
			if !ok {
				continue
			}
			// We have a result for an image!
			if rr.Key == "url" {
				img.url = rr.Value
			} else if rr.Key == "digest" {
				img.digest = rr.Value
			}
		}

		for _, image := range imageResourceNames {
			dgst, err := name.NewDigest(fmt.Sprintf("%s@%s", image.url, image.digest))
			if err != nil {
				oa.Logger.Error(err)
				continue
			}
			objs = append(objs, dgst)
		}
	}

	// Now check TaskResults
	resultImages := ExtractOCIImagesFromResults(obj, oa.Logger)
	objs = append(objs, resultImages...)

	return objs
}

func ExtractOCIImagesFromResults(obj objects.TektonObject, logger *zap.SugaredLogger) []interface{} {
	objs := []interface{}{}
	ss := extractTargetFromResults(obj, "IMAGE_URL", "IMAGE_DIGEST", logger)
	for _, s := range ss {
		if s == nil || s.Digest == "" || s.URI == "" {
			continue
		}
		dgst, err := name.NewDigest(fmt.Sprintf("%s@%s", s.URI, s.Digest))
		if err != nil {
			logger.Errorf("error getting digest: %v", err)
			continue
		}

		objs = append(objs, dgst)
	}
	// look for a comma separated list of images
	for _, key := range obj.GetResults() {
		if key.Name != "IMAGES" {
			continue
		}
		imgs := strings.FieldsFunc(key.Value.StringVal, split)

		for _, img := range imgs {
			trimmed := strings.TrimSpace(img)
			if trimmed == "" {
				continue
			}
			dgst, err := name.NewDigest(trimmed)
			if err != nil {
				logger.Errorf("error getting digest for img %s: %v", trimmed, err)
				continue
			}
			objs = append(objs, dgst)
		}
	}

	return objs
}

// ExtractSignableTargetFromResults extracts signable targets that aim to generate intoto provenance as materials within TaskRun results and store them as StructuredSignable.
func ExtractSignableTargetFromResults(obj objects.TektonObject, logger *zap.SugaredLogger) []*StructuredSignable {
	objs := []*StructuredSignable{}
	ss := extractTargetFromResults(obj, "ARTIFACT_URI", "ARTIFACT_DIGEST", logger)
	// Only add it if we got both the signable URI and digest.
	for _, s := range ss {
		if s == nil || s.Digest == "" || s.URI == "" {
			continue
		}
		if err := checkDigest(s.Digest); err != nil {
			logger.Errorf("error getting digest %s: %v", s.Digest, err)
			continue
		}

		objs = append(objs, s)
	}

	return objs
}

<<<<<<< HEAD
func extractTargetFromResults(obj objects.TektonObject, identifierSuffix string, digestSuffix string, logger *zap.SugaredLogger) map[string]*StructuredSignable {
=======
// FullRef returns the full reference of the signable artifact in the format of URI@DIGEST
func (s *StructuredSignable) FullRef() string {
	return fmt.Sprintf("%s@%s", s.URI, s.Digest)
}

func extractTargetFromResults(tr *v1beta1.TaskRun, identifierSuffix string, digestSuffix string, logger *zap.SugaredLogger) map[string]*StructuredSignable {
>>>>>>> f0ccb201
	ss := map[string]*StructuredSignable{}

	for _, res := range obj.GetResults() {
		if strings.HasSuffix(res.Name, identifierSuffix) {
			marker := strings.TrimSuffix(res.Name, identifierSuffix)
			if v, ok := ss[marker]; ok {
				v.URI = strings.TrimSpace(res.Value.StringVal)

			} else {
				ss[marker] = &StructuredSignable{URI: strings.TrimSpace(res.Value.StringVal)}
			}
			// TODO: add logic for Intoto signable target as input.
		}
		if strings.HasSuffix(res.Name, digestSuffix) {
			marker := strings.TrimSuffix(res.Name, digestSuffix)
			if v, ok := ss[marker]; ok {
				v.Digest = strings.TrimSpace(res.Value.StringVal)
			} else {
				ss[marker] = &StructuredSignable{Digest: strings.TrimSpace(res.Value.StringVal)}
			}
		}

	}
	return ss
}

func checkDigest(dig string) error {
	prefix := digest.Canonical.String() + ":"
	if !strings.HasPrefix(dig, prefix) {
		return fmt.Errorf("unsupported digest algorithm: %s", dig)
	}
	hex := strings.TrimPrefix(dig, prefix)
	if err := digest.Canonical.Validate(hex); err != nil {
		return err
	}
	return nil
}

// split allows IMAGES to be separated either by commas (for backwards compatibility)
// or by newlines
func split(r rune) bool {
	return r == '\n' || r == ','
}

func (oa *OCIArtifact) Type() string {
	return "oci"
}

func (oa *OCIArtifact) StorageBackend(cfg config.Config) sets.String {
	return cfg.Artifacts.OCI.StorageBackend
}

func (oa *OCIArtifact) PayloadFormat(cfg config.Config) formats.PayloadType {
	return formats.PayloadType(cfg.Artifacts.OCI.Format)
}

func (oa *OCIArtifact) Signer(cfg config.Config) string {
	return cfg.Artifacts.OCI.Signer
}

func (oa *OCIArtifact) Key(obj interface{}) string {
	v := obj.(name.Digest)
	return strings.TrimPrefix(v.DigestStr(), "sha256:")[:12]
}

func (oa *OCIArtifact) Enabled(cfg config.Config) bool {
	return cfg.Artifacts.OCI.Enabled()
}<|MERGE_RESOLUTION|>--- conflicted
+++ resolved
@@ -225,16 +225,12 @@
 	return objs
 }
 
-<<<<<<< HEAD
-func extractTargetFromResults(obj objects.TektonObject, identifierSuffix string, digestSuffix string, logger *zap.SugaredLogger) map[string]*StructuredSignable {
-=======
 // FullRef returns the full reference of the signable artifact in the format of URI@DIGEST
 func (s *StructuredSignable) FullRef() string {
 	return fmt.Sprintf("%s@%s", s.URI, s.Digest)
 }
 
-func extractTargetFromResults(tr *v1beta1.TaskRun, identifierSuffix string, digestSuffix string, logger *zap.SugaredLogger) map[string]*StructuredSignable {
->>>>>>> f0ccb201
+func extractTargetFromResults(obj objects.TektonObject, identifierSuffix string, digestSuffix string, logger *zap.SugaredLogger) map[string]*StructuredSignable {
 	ss := map[string]*StructuredSignable{}
 
 	for _, res := range obj.GetResults() {
